"""
A set of functions performing various statistical tasks. Note that some of these are redefinitions from numpy or scipy,
which have been edited to add in some features (most commonly, adding an `axes` parameter).
"""

__all__ = [
    "autocorrelate",
    "convolve",
    "correlate",
    "cov",
    "nancov",
]

import numpy as np
from scipy.signal import fftconvolve, _sigtools, choose_conv_method
import warnings

from ._numpy_redefinitions import _inputs_swap_needed, _np_conv_ok, _reverse_and_conj


def autocorrelate(x, mode="same", method="auto", axes=None):
    """
    Autocorrelates by passing in `x` as both input arguments to `correlate`,
    and normalises the result by 1/N (not included in scipy's implementation).
    """
    # Do autocorrelation: c_{av}[k] = sum_n x[n+k] * conj(x[n])
    acf = correlate(x, x, mode, method, axes)

    # Normalise: divide each term by n
    if axes is None:
        axes = tuple(range(x.ndim))
    else:
        axes = tuple(axes)

    N = np.ones(x.ndim, dtype=int)
    for ax in axes:
        N[ax] = acf.shape[ax]

    div = np.ones(N)
    if mode == "valid":
        for n in N:
            div *= n
    elif mode in {"same", "full"}:
        for ax, dim in enumerate(N):
            shape = np.ones(len(N), dtype=int)
            shape[ax] = dim
            d = (dim - np.abs(np.asarray(range(dim)) - int(dim / 2))).reshape(shape)
            div *= d

    return acf / div


def convolve(in1, in2, mode="full", method="auto", axes=None):
    """
    Copy of scipy's `convolve` to work with the additional `axes` parameter.
    """

    volume = np.asarray(in1)
    kernel = np.asarray(in2)

    if volume.ndim == kernel.ndim == 0:
        return volume * kernel
    elif volume.ndim != kernel.ndim:
        raise ValueError("volume and kernel should have the same " "dimensionality")

    if _inputs_swap_needed(mode, volume.shape, kernel.shape):
        # Convolution is commutative; order doesn't have any effect on output
        volume, kernel = kernel, volume

    if method == "auto":
        method = choose_conv_method(volume, kernel, mode=mode)

    if method == "fft":
        out = fftconvolve(volume, kernel, mode=mode, axes=axes)
        result_type = np.result_type(volume, kernel)
        if result_type.kind in {"u", "i"}:
            out = np.around(out)

        if np.isnan(out.flat[0]) or np.isinf(out.flat[0]):
            warnings.warn(
                "Use of fft convolution on input with NAN or inf"
                " results in NAN or inf output. Consider using"
                " method='direct' instead.",
                category=RuntimeWarning,
                stacklevel=2,
            )

        return out.astype(result_type)
    elif method == "direct":
        # fastpath to faster numpy.convolve for 1d inputs when possible
        if _np_conv_ok(volume, kernel, mode):
            return np.convolve(volume, kernel, mode)

        return correlate(volume, _reverse_and_conj(kernel), mode, "direct")
    else:
        raise ValueError("Acceptable method flags are 'auto'," " 'direct', or 'fft'.")


_modedict = {"same": 1, "full": 2}


def correlate(in1, in2, mode="same", method="auto", axes=None):
    """
    Copy of scipy.signal's fftconvolve, with an additional axes parameter.
    """
    in1 = np.asarray(in1)
    in2 = np.asarray(in2)

    if in1.ndim == in2.ndim == 0:
        return in1 * in2.conj()
    elif in1.ndim != in2.ndim:
        raise ValueError("in1 and in2 should have the same dimensionality")

    # Don't use _valfrommode, since correlate should not accept numeric modes
    try:
        val = _modedict[mode]
    except KeyError as e:
        raise ValueError("Acceptable mode flags are" " 'same', or 'full'.") from e

    # this either calls fftconvolve or this function with method=='direct'
    if method in ("fft", "auto"):
        return convolve(in1, _reverse_and_conj(in2, axes=axes), mode, method, axes)

    elif method == "direct":
        # fastpath to faster numpy.correlate for 1d inputs when possible
        if _np_conv_ok(in1, in2, mode):
            return np.correlate(in1, in2, mode)

        # _correlateND is far slower when in2.size > in1.size, so swap them
        # and then undo the effect afterward if mode == 'full'.  Also, it fails
        # with 'valid' mode if in2 is larger than in1, so swap those, too.
        # Don't swap inputs for 'same' mode, since shape of in1 matters.
        swapped_inputs = (
            (mode == "full")
            and (in2.size > in1.size)
            or _inputs_swap_needed(mode, in1.shape, in2.shape, axes=axes)
        )

        if swapped_inputs:
            in1, in2 = in2, in1

        if mode == "valid":
            ps = [i - j + 1 for i, j in zip(in1.shape, in2.shape)]
            out = np.empty(ps, in1.dtype)

            z = _sigtools._correlateND(in1, in2, out, val)

        else:
            ps = [i + j - 1 for i, j in zip(in1.shape, in2.shape)]

            # zero pad input
            in1zpadded = np.zeros(ps, in1.dtype)
            sc = tuple(slice(0, i) for i in in1.shape)
            in1zpadded[sc] = in1.copy()

            if mode == "full":
                out = np.empty(ps, in1.dtype)
            elif mode == "same":
                out = np.empty(in1.shape, in1.dtype)

            z = _sigtools._correlateND(in1zpadded, in2, out, val)

        if swapped_inputs:
            # Reverse and conjugate to undo the effect of swapping inputs
            z = _reverse_and_conj(z, axes=axes)

        return z

    else:
        raise ValueError("Acceptable method flags are 'auto'," " 'direct', or 'fft'.")


def cov(m, varaxis=0, obsaxis=1, dtype=None, pseudo=False):
    """
    Alternative implementation of numpy's cov function, which may compute the
    pseudo-covariance matrix (in which Cov[X, X*] is computed instead of
    Cov[X, X]). As I don't really care about weights and things either I removed
    those - would need adding back if I ever want this in numpy.
    """
    # Handles complex arrays too
    X = np.array(m, ndmin=2, dtype=dtype)

    if X.shape[0] == 0:
        return np.array([]).reshape(0, 0)

    if varaxis != int(varaxis):
        raise ValueError("varaxis must be integer")
    if varaxis > m.ndim or varaxis < -X.ndim:
        raise ValueError("varaxis must correspond to an axis in m")
    varaxis = varaxis % X.ndim

    if obsaxis != int(obsaxis):
        raise ValueError("obsaxis must be integer")
    if obsaxis > m.ndim or obsaxis < -X.ndim:
        raise ValueError("obsaxis must correspond to an axis in m")
    obsaxis = obsaxis % X.ndim

    if obsaxis == varaxis:
        raise ValueError("obsaxis and varaxis cannot be equal")

    avg, w_sum = np.average(X, axis=obsaxis, returned=True)
    w_sum = w_sum[0]

    # Determine the normalization
    fact = X.shape[obsaxis]

    if fact <= 0:
        warnings.warn("Degrees of freedom <= 0 for slice", RuntimeWarning, stacklevel=2)
        fact = 0.0

    X -= np.expand_dims(avg, obsaxis)
    if not pseudo:
        X_c = X.conj()
    else:
        X_c = X

    # Construct einsum signatures. As I want to preserve multiple outside axes,
    #   prefer this formulation to numpy's default `dot`.
    # Say we have a fairly typical example where X has 2 features and 10000
    #   observations (i.e. shape (2, 10000)). Within `np.cov(X)` this boils
    #   down to `np.dot(X, X.conj().T)`. This is equivalent to
    #   `np.einsum('ik,jk->ij', X, X.conj())`. The following code constructs
    #   this signature for X of arbitrary shape, when variables and
    #   observations are in the defined axes.
    input_signature_1 = ""
    input_signature_2 = ""
    output_signature = ""
    t = 0
    for i in range(X.ndim):
        if i not in [varaxis, obsaxis]:
            # Start the repeat axes from "l". Unlikely that we will have so many
            # axes that we will go beyond "z" - could change this if needed.
            input_signature_1 += chr(108 + t)
            input_signature_2 += chr(108 + t)
            output_signature += chr(108 + t)
            t += 1
        elif i == varaxis:
            # Reserve "i" and "j" for variable axes
            input_signature_1 += "i"
            input_signature_2 += "j"
            output_signature += "ij"
        else:
            # Reserve "k" for observation axis.
            input_signature_1 += "k"
            input_signature_2 += "k"

    c = np.einsum(
        f"{input_signature_1},{input_signature_2}->{output_signature}", X, X_c
    )
    c *= np.true_divide(1, fact)
    return c.squeeze()


def nancov(x, y=None, pseudo=False):
    """
    A method to compute covariance which does not take nan values into account.
    This is not guaranteed to be any better or worse than the regular cov
    function - it will be about as good as numpy's nanmean function.

    Parameters
    ----------
    x : ndarray (M, N)
        M-feature array of N observations. If 1D, it is assumed that the array
        contains multiple observations of a single feature. May contain nan
        values.
    y : ndarray (O, P), optional
        Optional additional O-feature array of P observations. May not be the
        same size as `x`, but if not included then autocovariance of `x` is
        computed. The default is None.

    Returns
    -------
    cov : ndarray (M, O)
        Covariance matrix between `x` and `y`.

    """
    if y is None:
        y = x
    if x.ndim <= 1:
        x = x.reshape(1, -1)
    if y.ndim <= 1:
        y = y.reshape(1, -1)

<<<<<<< HEAD
    if pseudo:
        return np.nanmean(
            (
                (x - np.nanmean(x, axis=1).reshape(-1, 1)).reshape(
                    x.shape[0], 1, x.shape[1]
                )
                * (y - np.nanmean(y, axis=1).reshape(-1, 1)).reshape(
                    1, y.shape[0], y.shape[1]
                )
            ),
            axis=-1,
        ).squeeze()
    else:
        return np.nanmean(
            (
                (x - np.nanmean(x, axis=1).reshape(-1, 1)).reshape(
                    x.shape[0], 1, x.shape[1]
                )
                * (y - np.nanmean(y, axis=1).reshape(-1, 1))
                .reshape(1, y.shape[0], y.shape[1])
                .conj()
            ),
            axis=-1,
        ).squeeze()


def roc(pos, neg, reduce_size=False):
    """
    Compute receiver-operating characteristic curve from known positive and
    negative distributions.

    This works by sorting `pos` and `neg` into ascending order and take the
    union:
    ```
    x, idxs = np.unique(np.vstack([pos, neg]), return_index=True)
    ```
    where `idxs` points to the location in the composite array that each
    element in `x` originally came from. As such, the part of `idxs` which
    comes from `pos` will be monotonically increasing as `pos` is ascending;
    and the part from `neg` will be also, with these two increasing arrays
    spliced together in some way. Flip the order so that `x` and `idxs` are
    decreasing.

    Considering a position `loc` in both `x` and `idxs` which originally comes
    from `pos`, then all of the values in the slice `pos[:idxs[loc]]` must be
    less than `x[loc]` because `pos` is ascending. Therefore `idxs[loc]` is
    equal to the number of elements in `pos` which are less than `x[loc]`.
    This is exactly the false -ve rate when divided by the total number of
    elements in `pos`, so subtract from 1 to get true +ve.

    Suppose that `loc+1` in `x` originally comes from `neg`. As `x` is
    descending, then `neg[idxs[loc+1]] < pos[idxs[loc]]`, thus the number of
    values in `pos` less than `x[loc+1]` is the same as the number of values
    less than `x[loc]`.

    Parameters
    ----------
    pos : ndarray (N1,)
        Observations made when the null hypothesis is true. Multiple features
        is not currently supported.
    neg : ndarray (N2,)
        Observations made when the null hypothesis is false. Multiple features
        is not currently supported.
    reduce_size : bool
        Arrays of thresholds, true positives and false positives can be huge.
        Set this to `True` to reduce the overall size of the array using Opheim
        simplification, with a tolerance of `1e-5`, i.e. steps should now be
        ~1e-5 between points.

    Returns
    -------
    x : ndarray (M,)
        The list of thresholds which are used, equivalent to the ascending
        values in the union of `pos` and `neg`.
    tps : ndarray (M,)
        True positive rate, or the percentage of weighted values in `pos` which
        exceed the value in `x`.
    fps : ndarray (M,)
        False positive rate, or the percentage of weighted values in `neg`
        which exceed `x`.

    """
    # Check data
    pos, neg = np.squeeze(pos), np.squeeze(neg)
    if pos.ndim < 2:
        pos = pos.reshape(-1, 1)
    elif pos.ndim > 2:
        raise ValueError(
            "pos expected to have 2 dimensions, found {}.".format(pos.ndim)
        )
    elif pos.shape[1] != 1:
        warnings.warn(
            "pos should only have one feature, currently has {}.".format(pos.shape[0])
        )
    if neg.ndim < 2:
        neg = neg.reshape(-1, 1)
    elif neg.ndim > 2:
        raise ValueError(
            "neg expected to have 2 dimensions, found {}.".format(neg.ndim)
        )
    elif neg.shape[1] != 1:
        warnings.warn(
            "neg should only have one feature, currently has {}.".format(neg.shape[0])
        )

    # # Check weights - leave out for now as working with weights will require
    # # some reformulation.
    # if pos_wts is None:
    #     pos_wts = np.ones(pos.shape[1])
    # else:
    #     pos_wts = np.squeeze(pos_wts)
    #     if pos_wts.ndim > 1 or pos_wts.shape[0] != pos.shape[1]:
    #         raise ValueError(
    #             'pos_wts expected to have shape equal to number of features in pos, found shape {}'
    #             .format(pos_wts.shape)
    #         )
    # if neg_wts is None:
    #     neg_wts = np.ones(neg.shape[1])
    # else:
    #     neg_wts = np.squeeze(neg_wts)
    #     if neg_wts.ndim > 1 or neg_wts.shape[0] != neg.shape[1]:
    #         raise ValueError(
    #             'neg_wts expected to have shape equal to number of features in neg, found shape {}'
    #             .format(neg_wts.shape)
    #         )

    # Sort into ascending order.
    pos, neg = np.sort(pos, axis=0)[::-1, :], np.sort(neg, axis=0)[::-1, :]
    # Sort unique values into descending order.
    x, idxs = np.unique(np.vstack([pos, neg]), return_index=True)
    # x, idxs = x[::-1], idxs[::-1]
    tps, fps = idxs.copy(), idxs.copy()

    for loc, idx in enumerate(idxs):
        # Find the parts of `tps` which come from `neg` and set them to the
        # most recently seen value in `pos`.
        if idx >= pos.size:
            # At the start, all values in the array must be < x[0].
            if loc == 0:
                tps[loc] = pos.size
            # At any other time, we must have either just seen a value from
            # `pos` on the previous iteration, or set the value on the previous
            # iteration. Either way, `loc-1` must contain a value from `pos`.
            else:
                tps[loc] = tps[loc - 1]
        # Find the parts of `fps` from `pos` and set them to the most recently
        # seen value in `neg`.
        else:
            if loc == 0:
                fps[loc] = pos.size + neg.size
            else:
                fps[loc] = fps[loc - 1]
    # `fps` must now point to the part of `np.vstack([pos, neg])` which comes
    # from `neg`, so correct for the presence of `pos`.
    fps -= pos.size

    # `tps` and `fps` contain the number of elements in `pos` and `neg` which
    # are less than a given threshold in `x`. To get true +ve and -ve rates,
    # want the number of elements larger than the threshold in `x`.
    tps, fps = tps / pos.size, fps / neg.size

    # Ensure that `tps` and `fps` both start at 1 and end at 0.
    tps, fps = np.hstack([1, tps, 0]), np.hstack([1, fps, 0])
    x = np.hstack([x[0], x, x[-1]])

    if reduce_size and x.shape[0] > 10000:
        try:
            mask = opheim_simpl(fps, tps, 1e-5)
        except Exception:
            try:
                mask = opheim_simpl(fps, tps, 2e-5)
            except Exception:
                mask = np.full(x.shape, True)
        x, tps, fps = x[mask], tps[mask], fps[mask]

    return x, tps, fps
=======
    return np.nanmean(
        (
            (x - np.nanmean(x, axis=1).reshape(-1, 1)).reshape(
                x.shape[0], 1, x.shape[1]
            )
            * (y - np.nanmean(y, axis=1).reshape(-1, 1))
            .reshape(1, y.shape[0], y.shape[1])
            .conj()
        ),
        axis=-1,
    ).squeeze()
>>>>>>> acfc5d2c
<|MERGE_RESOLUTION|>--- conflicted
+++ resolved
@@ -4,6 +4,7 @@
 """
 
 __all__ = [
+    "auc",
     "autocorrelate",
     "convolve",
     "correlate",
@@ -16,6 +17,35 @@
 import warnings
 
 from ._numpy_redefinitions import _inputs_swap_needed, _np_conv_ok, _reverse_and_conj
+
+
+def auc(x, y):
+    """
+    Compute the area under the curve of a given set of `x` and `y` values. This
+    is designed to work with the result of the `roc` function, thus it is
+    expected that the function is monotonic (increasing or decreasing).
+
+    Parameters
+    ----------
+    x : ndarray (N,)
+        Input x-coordinate values.
+    y : ndarray (N,)
+        Input y-coordinate values.
+
+    Returns
+    -------
+    area : float
+        Area under the curve described by `x` and `y`.
+
+    """
+    dx = np.diff(x)
+    direction = 1
+    if np.any(dx < 0):
+        if np.all(dx <= 0):
+            direction = -1
+        else:
+            raise ValueError("x is neither increasing nor decreasing : {}.".format(x))
+    return direction * np.trapz(y, x)
 
 
 def autocorrelate(x, mode="same", method="auto", axes=None):
@@ -281,7 +311,6 @@
     if y.ndim <= 1:
         y = y.reshape(1, -1)
 
-<<<<<<< HEAD
     if pseudo:
         return np.nanmean(
             (
@@ -308,7 +337,7 @@
         ).squeeze()
 
 
-def roc(pos, neg, reduce_size=False):
+def roc(pos, neg):
     """
     Compute receiver-operating characteristic curve from known positive and
     negative distributions.
@@ -362,6 +391,16 @@
     fps : ndarray (M,)
         False positive rate, or the percentage of weighted values in `neg`
         which exceed `x`.
+
+    Notes
+    -----
+    The returned vectors will be the same length as the union of `pos` and `neg` - this
+    may be a crazy large size. If this becomes unmanageable when plotting, see
+    `visualisation.opheim_simple`, e.g.
+    ```
+    >>> mask = opheim_simpl(fps, tps, tol=1e-5)
+    >>> x, tps, fps = x[mask], tps[mask], fps[mask]
+    ```
 
     """
     # Check data
@@ -447,27 +486,4 @@
     tps, fps = np.hstack([1, tps, 0]), np.hstack([1, fps, 0])
     x = np.hstack([x[0], x, x[-1]])
 
-    if reduce_size and x.shape[0] > 10000:
-        try:
-            mask = opheim_simpl(fps, tps, 1e-5)
-        except Exception:
-            try:
-                mask = opheim_simpl(fps, tps, 2e-5)
-            except Exception:
-                mask = np.full(x.shape, True)
-        x, tps, fps = x[mask], tps[mask], fps[mask]
-
-    return x, tps, fps
-=======
-    return np.nanmean(
-        (
-            (x - np.nanmean(x, axis=1).reshape(-1, 1)).reshape(
-                x.shape[0], 1, x.shape[1]
-            )
-            * (y - np.nanmean(y, axis=1).reshape(-1, 1))
-            .reshape(1, y.shape[0], y.shape[1])
-            .conj()
-        ),
-        axis=-1,
-    ).squeeze()
->>>>>>> acfc5d2c
+    return x, tps, fps